--- conflicted
+++ resolved
@@ -10,6 +10,8 @@
 
 
 class FakeApp:
+    is_linux_tty = True
+
     class opts:
         run_on_serial = False
 
@@ -18,12 +20,7 @@
 
     def make_view_with_languages(self, languages):
         controller = mock.create_autospec(spec=WelcomeController)
-<<<<<<< HEAD
-        controller.app = mock.Mock()
-        controller.app.is_linux_tty = True
-=======
         controller.app = FakeApp()
->>>>>>> 3e881df1
         model = mock.create_autospec(spec=LocaleModel)
         model.get_languages.return_value = languages
         return WelcomeView(model, controller)
