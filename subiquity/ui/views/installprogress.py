# Copyright 2015 Canonical, Ltd.
#
# This program is free software: you can redistribute it and/or modify
# it under the terms of the GNU Affero General Public License as
# published by the Free Software Foundation, either version 3 of the
# License, or (at your option) any later version.
#
# This program is distributed in the hope that it will be useful,
# but WITHOUT ANY WARRANTY; without even the implied warranty of
# MERCHANTABILITY or FITNESS FOR A PARTICULAR PURPOSE.  See the
# GNU Affero General Public License for more details.
#
# You should have received a copy of the GNU Affero General Public License
# along with this program.  If not, see <http://www.gnu.org/licenses/>.

import logging
from urwid import (
    LineBox,
    Text,
    )

from subiquitycore.view import BaseView
from subiquitycore.ui.buttons import cancel_btn, ok_btn, other_btn
from subiquitycore.ui.container import Columns, ListBox, Pile
from subiquitycore.ui.utils import button_pile, Padding

from subiquity.ui.spinner import Spinner

log = logging.getLogger("subiquity.views.installprogress")

class MyLineBox(LineBox):
    def format_title(self, title):
        if title:
            return [" ", title, " "]
        else:
            return ""


class ProgressView(BaseView):
    def __init__(self, controller):
        self.controller = controller
        self.spinner = Spinner(controller.loop)

        self.event_listbox = ListBox()
        self.event_linebox = MyLineBox(self.event_listbox)
        self.event_buttons = button_pile([other_btn(_("View full log"), on_press=self.view_log)])
        event_body = [
            ('pack', Text("")),
            ('weight', 1, Padding.center_79(self.event_linebox)),
            ('pack', Text("")),
            ('pack', self.event_buttons),
            ('pack', Text("")),
        ]
        self.event_pile = Pile(event_body)

        self.log_listbox = ListBox()
        log_linebox = MyLineBox(self.log_listbox, _("Full installer output"))
        log_body = [
            ('weight', 1, log_linebox),
            ('pack', button_pile([other_btn(_("Close"), on_press=self.close_log)])),
            ]
        self.log_pile = Pile(log_body)

        super().__init__(self.event_pile)

    def _add_line(self, lb, line):
        lb = lb.base_widget
        walker = lb.body
        at_end = len(walker) == 0 or lb.focus_position == len(walker) - 1
        walker.append(line)
        if at_end:
            lb.set_focus(len(walker) - 1)
            lb.set_focus_valign('bottom')

    def add_event(self, text):
<<<<<<< HEAD
        walker = self.event_listwalker
        if len(walker) > 0:
            walker[-1] = walker[-1][0]
        new = Columns([('pack', Text(text)), ('pack', self.spinner)], dividechars=1)
        self._add_line(self.event_listbox, new)
=======
        walker = self.event_listbox.base_widget.body
        if len(walker) > 0:
            # Remove the spinner from the line it is currently on, if there is one.
            walker[-1] = walker[-1][0]
        # Add spinner to the line we are inserting.
        new_line = Columns([('pack', Text(text)), ('pack', self.spinner)], dividechars=1)
        self._add_line(self.event_listbox, new_line)
>>>>>>> a30c3a63

    def add_log_line(self, text):
        self._add_line(self.log_listbox, Text(text))

    def set_status(self, text):
        self.event_linebox.set_title(text)

    def show_complete(self, include_exit=False):
        p = self.event_buttons.original_widget
        p.contents.append(
            (ok_btn(_("Reboot Now"), on_press=self.reboot), p.options('pack')))
        if include_exit:
            p.contents.append(
                (cancel_btn(_("Exit To Shell"), on_press=self.quit), p.options('pack')))

        w = 0
        for b, o in p.contents:
            w = max(len(b.base_widget.label), w)
        self.event_buttons.width = self.event_buttons.min_width = w + 4
        self.event_pile.focus_position = 3
        p.focus_position = 1

    def reboot(self, btn):
        self.controller.reboot()

    def quit(self, btn):
        self.controller.quit()

    def view_log(self, btn):
        self._w = self.log_pile

    def close_log(self, btn):
        self._w = self.event_pile<|MERGE_RESOLUTION|>--- conflicted
+++ resolved
@@ -73,13 +73,6 @@
             lb.set_focus_valign('bottom')
 
     def add_event(self, text):
-<<<<<<< HEAD
-        walker = self.event_listwalker
-        if len(walker) > 0:
-            walker[-1] = walker[-1][0]
-        new = Columns([('pack', Text(text)), ('pack', self.spinner)], dividechars=1)
-        self._add_line(self.event_listbox, new)
-=======
         walker = self.event_listbox.base_widget.body
         if len(walker) > 0:
             # Remove the spinner from the line it is currently on, if there is one.
@@ -87,7 +80,6 @@
         # Add spinner to the line we are inserting.
         new_line = Columns([('pack', Text(text)), ('pack', self.spinner)], dividechars=1)
         self._add_line(self.event_listbox, new_line)
->>>>>>> a30c3a63
 
     def add_log_line(self, text):
         self._add_line(self.log_listbox, Text(text))
